// Copyright (c) 2024, Eugene Gershnik
// SPDX-License-Identifier: BSD-3-Clause

#ifndef HEADER_MODERN_UUID_UUID_H_INCLUDED
#define HEADER_MODERN_UUID_UUID_H_INCLUDED

// Config macros:
//
// The following macros must be defined identically when using and building this library:
//
// MUUID_MULTITHREADED - auto-detected. Set to 1 to force multi-threaded build and 0 to force single threaded 1
// MUUID_USE_EXCEPTIONS - auto-detected. Set to 1 to force usage of exceptions and 0 to force not using them
// MUUID_SHARED - set to 1 when using/building a shared library version of the library
//
// The following macro should be set when building the library itself but not when using it:
//
// MUUID_BUILDING_MUUID - set 1 if building the library itself. 

#include <cstdint>
#include <cstring>
#include <cstdio>

#include <concepts>
#include <compare>
#include <array>
#include <span>
#include <string_view>
#include <optional>
#include <limits>
#include <chrono>
#include <istream>
#include <ostream>

#if !defined(MUUID_MULTITHREADED)
    #if defined(_MSC_VER) && !defined(_MT)
        #define MUUID_MULTITHREADED 0
    #elif defined(_LIBCPP_VERSION) && (defined(_LIBCPP_HAS_NO_THREADS) || defined(_LIBCPP_HAS_THREADS) && !_LIBCPP_HAS_THREADS)
        #define MUUID_MULTITHREADED 0
    #elif defined(__GLIBCXX__) && !_GLIBCXX_HAS_GTHREADS
        #define MUUID_MULTITHREADED 0
    #elif !__has_include(<thread>) || !__has_include(<mutex>) || !__has_include(<atomic>)
        #define MUUID_MULTITHREADED 0
    #else
        #define MUUID_MULTITHREADED 1
    #endif
#endif

#if !defined(MUUID_USE_EXCEPTIONS)
    #if defined(__GNUC__) && !defined(__EXCEPTIONS)
        #define MUUID_USE_EXCEPTIONS 0
    #elif defined(__clang__) && !defined(__cpp_exceptions)
        #define MUUID_USE_EXCEPTIONS 0
    #elif defined(_MSC_VER) && !_HAS_EXCEPTIONS 
        #define MUUID_USE_EXCEPTIONS 0
    #else
        #define MUUID_USE_EXCEPTIONS 1
    #endif
#endif

#if MUUID_SHARED
    #if defined(_WIN32) || defined(_WIN64)
        #if MUUID_BUILDING_MUUID
            #define MUUID_EXPORTED __declspec(dllexport)
        #else
            #define MUUID_EXPORTED __declspec(dllimport)
        #endif
    #elif defined(__GNUC__)
        #define MUUID_EXPORTED [[gnu::visibility("default")]]
    #else
        #define MUUID_EXPORTED
    #endif
#else
    #define MUUID_EXPORTED
#endif


//See https://github.com/llvm/llvm-project/issues/77773 for the sad story of how feature test
//macros are useless with libc++
#if (__cpp_lib_format >= 201907L || (defined(_LIBCPP_VERSION) && _LIBCPP_VERSION >= 170000)) && __has_include(<format>)

    #define MUUID_SUPPORTS_STD_FORMAT 1

#endif

#if defined(FMT_VERSION) && FMT_VERSION >= 60000 && defined(FMT_THROW)

    #define MUUID_SUPPORTS_FMT_FORMAT 1

#endif

#if MUUID_USE_FMT && !MUUID_SUPPORTS_FMT_FROMAT

    #error "MUUID_USE_FMT is requested but fmt library (of version >= 5.0) is not detected. Did you forget to include <fmt/format.h> before this header?"

#endif

#if MUUID_SUPPORTS_STD_FORMAT
    #include <format>
#endif

#if defined(__APPLE__)
    #include <CoreFoundation/CoreFoundation.h>
#endif

#if defined(_WIN32)
    #include <guiddef.h>
#endif

namespace muuid
{
    namespace impl {
        template<class T, size_t Extent>
        std::true_type is_span_helper(std::span<T, Extent> * x);

        std::false_type is_span_helper(...);

        template<class T>
        constexpr bool is_span = decltype(is_span_helper((T *)nullptr))::value;

        template<class T>
        concept byte_like = std::is_standard_layout_v<T> && 
                            sizeof(T) == sizeof(uint8_t) && 
        requires {
            static_cast<T>(uint8_t{});
            static_cast<uint8_t>(T{});
        };

        static_assert(byte_like<char>);
        static_assert(byte_like<unsigned char>);
        static_assert(byte_like<signed char>);
        static_assert(byte_like<std::byte>);

        void invalid_constexpr_call(const char *);

        #if MUUID_USE_EXCEPTIONS
            #define MUUID_THROW(x) throw x
        #else
            [[noreturn]] inline void fail(const char* message) {
                fprintf(stderr, "muuid: fatal error: %s", message);
                abort();
            }
            #define MUUID_THROW(x) ::muuid::impl::fail((x).what())
        #endif

        template<std::same_as<size_t> S>
        static constexpr size_t hash_combine(S prev, S next) {
            constexpr auto digits = std::numeric_limits<S>::digits;
            static_assert(digits == 64 || digits == 32);
            
            if constexpr (digits == 64) {
                S x = prev + 0x9e3779b9 + next;
                const S m = 0xe9846af9b1a615d;
                x ^= x >> 32;
                x *= m;
                x ^= x >> 32;
                x *= m;
                x ^= x >> 28;
                return x;
            } else {
                S x = prev + 0x9e3779b9 + next;
                const S m1 = 0x21f0aaad;
                const S m2 = 0x735a2d97;
                x ^= x >> 16;
                x *= m1;
                x ^= x >> 15;
                x *= m2;
                x ^= x >> 15;
                return x;
            }
        }
    }

    struct uuid_parts {
        uint32_t    time_low;
        uint16_t    time_mid;
        uint16_t    time_hi_and_version;
        uint16_t    clock_seq;
        uint8_t     node[6];
    };



    class uuid {
    public:
        /// UUID variant
        /// see https://datatracker.ietf.org/doc/html/rfc4122#section-4.1.1
        /// and https://datatracker.ietf.org/doc/rfc9562/ section 4.1
        enum class variant: uint8_t {
            reserved_ncs        = 0,
            standard            = 1,
            reserved_microsoft  = 2,
            reserved_future     = 3
        };

        /// UUID type
        /// Only valid for variant::standard UUIDs
        /// see https://datatracker.ietf.org/doc/html/rfc4122#section-4.1.3
        /// and https://datatracker.ietf.org/doc/rfc9562/ section 4.2
        enum class type : uint8_t {
            none                    = 0,
            time_based              = 1,
            dce_security            = 2,
            name_based_md5          = 3,
            random                  = 4,
            name_based_sha1         = 5,
            reordered_time_based    = 6,
            unix_time_based         = 7,
            custom                  = 8,
            reserved9               = 9,
            reserved10              = 10,
            reserved11              = 11,
            reserved12              = 12,
            reserved13              = 13,
            reserved14              = 14,
            reserved15              = 15
        };

        /// Whether to print uuid in lower or upper case
        enum format {
            lowercase,
            uppercase
        };

        struct namespaces;
    private:
        template<impl::byte_like Byte, class T>
        static constexpr const uint8_t * read_bytes(const Byte * bytes, T & val) noexcept {
            T tmp = uint8_t(*bytes++);
            for(unsigned i = 0; i < sizeof(T) - 1; ++i)
                tmp = (tmp << 8) | uint8_t(*bytes++);
            val = tmp;
            return bytes;
        }

        template<impl::byte_like Byte, class T>
        static constexpr uint8_t * write_bytes(T val, Byte * bytes) noexcept {
            bytes[sizeof(T) - 1] = Byte(static_cast<uint8_t>(val));
            if constexpr (sizeof(T) > 1) {
                for(unsigned i = 1; i != sizeof(T); ++i) {
                    val >>= 8;
                    bytes[sizeof(T) - i - 1] = Byte(static_cast<uint8_t>(val));
                }
            }
            return bytes + sizeof(T);
        }

        static constexpr bool read_hex(const char * str, uint8_t & val) noexcept {
            uint8_t ret = 0;
            for (int i = 0; i < 2; ++i) {
                char c = *str++;
                uint8_t nibble;
                if (c >= '0' && c <= '9')
                    nibble = (c - '0');
                else if (c >= 'a' && c <= 'f')
                    nibble = (c - 'a' + 10);
                else if (c >= 'A' && c <= 'F')
                    nibble = (c - 'A' + 10);
                else 
                    return false;
                ret = (ret << 4) | nibble;
            }
            val = ret;
            return true;
        }

        static constexpr void write_hex(uint8_t val, char * str, format fmt) noexcept {
            constexpr char digits[2][17] = {
                "0123456789abcdef",
                "0123456789ABCDEF",
            };
            *str++ = digits[fmt][uint8_t(val >> 4)];
            *str++ = digits[fmt][uint8_t(val & 0x0F)];
        }

    public:
        std::array<uint8_t, 16> bytes{};

    public:
        ///Constructs a Nil UUID
        constexpr uuid() noexcept = default;

        ///Constructs uuid from a string literal
        consteval uuid(const char (&src)[37]) noexcept {
            const char * str = src;
            uint8_t * data = this->bytes.data();
            for (int i = 0; i < 4; ++i, str += 2, ++data) {
                if (!read_hex(str, *data))
                    impl::invalid_constexpr_call("invalid uuid string");
            }
            if (*str++ != '-')
                impl::invalid_constexpr_call("invalid uuid string");
            for (int i = 0; i < 3; ++i) {
                for (int j = 0; j < 2; ++j, str += 2, ++data) {
                    if (!read_hex(str, *data))
                        impl::invalid_constexpr_call("invalid uuid string");
                }
                if (*str++ != '-')
                    impl::invalid_constexpr_call("invalid uuid string");
            }
            for (int i = 0; i < 6; ++i, str += 2, ++data) {
                if (!read_hex(str, *data))
                    impl::invalid_constexpr_call("invalid uuid string");
            }
            if (*str != 0)
                impl::invalid_constexpr_call("invalid uuid string");
        }

        /// Constructs uuid from a span of 16 byte-like objects
        template<impl::byte_like Byte>
        constexpr uuid(std::span<Byte, 16> src) noexcept {
            std::copy(src.begin(), src.end(), this->bytes.data());
        }

        /// Constructs uuid from anything convertible to a span of 16 byte-like objects
        template<class T>
        requires( !impl::is_span<T> && requires(const T & x) { 
            std::span{x}; 
            requires impl::byte_like<std::remove_reference_t<decltype(*std::span{x}.begin())>>; 
            requires decltype(std::span{x})::extent == 16;
        })
        constexpr uuid(const T & src) noexcept:
            uuid{std::span{src}}
        {}

        /// Constructs uuid from an old-style uuid_parts struct
        constexpr uuid(const uuid_parts & parts) noexcept {
            auto dest = this->bytes.data();
            dest = write_bytes(parts.time_low, dest);
            dest = write_bytes(parts.time_mid, dest);
            dest = write_bytes(parts.time_hi_and_version, dest);
            dest = write_bytes(parts.clock_seq, dest);
            std::copy(std::begin(parts.node), std::end(parts.node), dest);
        }

    #ifdef __APPLE__
        /// Constructs uuid from Apple's CFUUIDBytes
        constexpr uuid(const CFUUIDBytes & bytes) noexcept {
            static_assert(sizeof(this->bytes) == sizeof(bytes));
            std::copy(&bytes.byte0, &bytes.byte0 + sizeof(this->bytes), this->bytes.data());
        }

        /// Constructs uuid from Apple's CFUUIDRef
        uuid(CFUUIDRef obj) noexcept: uuid(CFUUIDGetUUIDBytes(obj)) 
        {}
    #endif

    #ifdef _WIN32
        /// Constructs uuid from Windows GUID
        constexpr uuid(const GUID & guid) noexcept {
            auto dest = this->bytes.data();
            dest = write_bytes(guid.Data1, dest);
            dest = write_bytes(guid.Data2, dest);
            dest = write_bytes(guid.Data3, dest);
            std::copy(std::begin(guid.Data4), std::end(guid.Data4), dest);
        }
    #endif

        /// Generates a version 1 UUID
        MUUID_EXPORTED static auto generate_time_based() -> uuid;
        /// Generates a version 3 UUID
        MUUID_EXPORTED static auto generate_md5(uuid ns, std::string_view name) noexcept -> uuid;
        /// Generates a version 4 UUID
        MUUID_EXPORTED static auto generate_random() noexcept -> uuid;
        /// Generates a version 5 UUID
        MUUID_EXPORTED static auto generate_sha1(uuid ns, std::string_view name) noexcept -> uuid;
        /// Generates a version 6 UUID
        MUUID_EXPORTED static auto generate_reordered_time_based() -> uuid;
        /// Generates a version 7 UUID
        MUUID_EXPORTED static auto generate_unix_time_based() -> uuid;

        /// Returns a Max UUID
        static constexpr uuid max() noexcept 
            { return uuid("FFFFFFFF-FFFF-FFFF-FFFF-FFFFFFFFFFFF"); }

        /// Resets the object to a Nil UUID
        constexpr void clear() noexcept {
            *this = uuid();
        }

        /// Returns the UUID variant
        constexpr auto get_variant() const noexcept -> variant {
            uint8_t val = this->bytes[8];
            if ((val & 0x80) == 0)
                return variant::reserved_ncs;
            if ((val & 0x40) == 0)
                return variant::standard;
            if ((val & 0x20) == 0)
                return variant::reserved_microsoft;
            return variant::reserved_future;
        }

        /// Returns the UUID type
        /// Only meaningful if get_variant() returns variant::standard
        constexpr auto get_type() const noexcept -> type {
            return static_cast<type>(this->bytes[6] >> 4);
        }

        constexpr friend auto operator==(const uuid & lhs, const uuid & rhs) noexcept -> bool = default;
        constexpr friend auto operator<=>(const uuid & lhs, const uuid & rhs) noexcept -> std::strong_ordering = default;

        /// Converts uuid to an old-style uuid_parts struct
        constexpr auto to_parts() const noexcept -> uuid_parts {
            uuid_parts ret;
            auto ptr = this->bytes.data();
            ptr = read_bytes(ptr, ret.time_low);
            ptr = read_bytes(ptr, ret.time_mid);
            ptr = read_bytes(ptr, ret.time_hi_and_version);
            ptr = read_bytes(ptr, ret.clock_seq);
            std::copy(ptr, ptr + 6, ret.node);
            return ret;
        }

    #ifdef __APPLE__
        /// Converts uuid to Apple's CFUUIDBytes
        constexpr auto to_CFUUIDBytes() const noexcept -> CFUUIDBytes {
            static_assert(sizeof(this->bytes) == sizeof(bytes));

            CFUUIDBytes ret;
            std::copy(this->bytes.begin(), this->bytes.end(), &ret.byte0);
            return ret;
        }

        /// Converts uuid to Apple's CFUUIDRef
        auto to_CFUUID(CFAllocatorRef alloc=nullptr) const noexcept -> CFUUIDRef {
            static_assert(sizeof(this->bytes) == sizeof(CFUUIDBytes));
            return CFUUIDCreateFromUUIDBytes(alloc, *(CFUUIDBytes *)this->bytes.data());
        }
    #endif

    #ifdef _WIN32
        /// Converts uuid to Windows GUID
        constexpr auto to_GUID() const noexcept -> GUID {
            GUID ret;
            auto ptr = this->bytes.data();
            ptr = read_bytes(ptr, ret.Data1);
            ptr = read_bytes(ptr, ret.Data2);
            ptr = read_bytes(ptr, ret.Data3);
            std::copy(ptr, ptr + 8, ret.Data4);
            return ret;
        }
    #endif

        /// Parses uuid from a span of characters
        template<size_t Extent>
        static constexpr std::optional<uuid> from_chars(std::span<const char, Extent> src) noexcept {
            if (src.size() < 36)
                return std::nullopt;
            
            uuid ret;
            const char * str = src.data();
            uint8_t * dest = ret.bytes.data();
            for(int i = 0; i < 4; ++i, str += 2, ++dest) {
                if (!read_hex(str, *dest))
                    return std::nullopt;
            }
            if (*str++ != '-')
                return std::nullopt;
            for(int i = 0; i < 3; ++i) {
                for (int j = 0; j < 2; ++j, str += 2, ++dest) {
                    if (!read_hex(str, *dest))
                        return std::nullopt;
                }
                if (*str++ != '-')
                    return std::nullopt;
            }
            for (int i = 0; i < 6; ++i, str += 2, ++dest) {
                if (!read_hex(str, *dest))
                    return std::nullopt;
            }
            return ret;
        }

        /// Parses uuid from anything convertible to a span of characters
        template<class T>
        requires( !impl::is_span<T> && requires(T & x) { 
            std::span{x}; 
            requires std::same_as<std::remove_cvref_t<decltype(*std::span{x}.begin())>, char>; 
        })
        static constexpr auto from_chars(const T & src) noexcept
            { return from_chars(std::span{src}); }

        /// Formats uuid into a span of characters
        template<size_t Extent>
        [[nodiscard]]
        constexpr auto to_chars(std::span<char, Extent> dest, format fmt = lowercase) const noexcept ->
            std::conditional_t<Extent == std::dynamic_extent, bool, void> {
            
            if constexpr (Extent == std::dynamic_extent) {
                if (dest.size() < 36)
                    return false;
            } else {
                static_assert(Extent >= 36, "destination is too small");
            }

            char * out = dest.data();
            const uint8_t * src = this->bytes.data();
            for (int i = 0; i < 4; ++i, ++src, out += 2)
                write_hex(*src, out, fmt);
            *out++ = '-';
            for (int i = 0; i < 3; ++i) {
                for (int j = 0; j < 2; ++j, ++src, out += 2) {
                    write_hex(*src, out, fmt);
                }
                *out++ = '-';
            }
            for (int i = 0; i < 6; ++i, ++src, out += 2) 
                write_hex(*src, out, fmt);

            if constexpr (Extent == std::dynamic_extent)
                return true;
        }

        /// Formats uuid into anything convertible to a span of characters
        template<class T>
        requires( !impl::is_span<T> && requires(T & x) {
            std::span{x}; 
            requires std::is_same_v<std::remove_reference_t<decltype(*std::span{x}.begin())>, char>;
            requires !std::is_const_v<std::remove_reference_t<decltype(*std::span{x}.begin())>>;
        })
        [[nodiscard]]
        constexpr auto to_chars(T & dest, format fmt = lowercase) const noexcept {
            return to_chars(std::span{dest}, fmt);
        }

        /// Returns a character array with formatted uuid
        constexpr auto to_chars(format fmt = lowercase) const noexcept -> std::array<char, 36> {
            std::array<char, 36> ret;
            to_chars(ret, fmt);
            return ret;
        }


    #if __cpp_lib_constexpr_string >= 201907L
        constexpr 
    #endif
        /// Returns a string with formatted uuid
        auto to_string(format fmt = lowercase) const -> std::string
        {
            std::string ret(36, '\0');
            (void)to_chars(ret, fmt);
            return ret;
        }

        /// Prints uuid into an ostream
        friend std::ostream & operator<<(std::ostream & str, const uuid val) {
            const auto flags = str.flags();
            const format fmt = (flags & std::ios_base::uppercase ? uppercase : lowercase);
            std::array<char, 36> buf;
            val.to_chars(buf, fmt);
            std::copy(buf.begin(), buf.end(), std::ostreambuf_iterator<char>(str));
            return str;
        }

        /// Reads uuid from an istream
        friend std::istream & operator>>(std::istream & str, uuid & val) {
            std::array<char, 36> buf;
            auto * strbuf = str.rdbuf();
            for(char & c: buf) {
                auto res = strbuf->sbumpc();
                if (res == std::char_traits<char>::eof()) {
                    str.setstate(std::ios_base::eofbit | std::ios_base::failbit);
                    return str;
                }
                c = char(res);
            }
            if (auto maybe_val = uuid::from_chars(buf))
                val = *maybe_val;
            else
                str.setstate(std::ios_base::failbit);
            return str;
        }

        /// Returns hash code for the uuid
        friend constexpr size_t hash_value(const uuid & val) noexcept {
            static_assert(sizeof(uuid) > sizeof(size_t) && sizeof(uuid) % sizeof(size_t) == 0);
            size_t temp;
            const uint8_t * data = val.bytes.data();
            size_t ret = 0;
            for(unsigned i = 0; i < sizeof(uuid) / sizeof(size_t); ++i) {
                memcpy(&temp, data, sizeof(size_t));
                ret = impl::hash_combine(ret, temp);
                data += sizeof(size_t);
            }
            return ret;
        }
    };

    static_assert(sizeof(uuid) == 16);

    /// Well-known namespaces for uuid::generate_md5() and uuid::generate_sha1()
    struct uuid::namespaces {
        /// Name string is a fully-qualified domain name
        static constexpr uuid dns{"6ba7b810-9dad-11d1-80b4-00c04fd430c8"};

        /// Name string is a URL 
        static constexpr uuid url{"6ba7b811-9dad-11d1-80b4-00c04fd430c8"};

        /// Name string is an ISO OID 
        static constexpr uuid oid{"6ba7b812-9dad-11d1-80b4-00c04fd430c8"};

        /// Name string is an X.500 DN (in DER or a text output format) 
        static constexpr uuid x500{"6ba7b814-9dad-11d1-80b4-00c04fd430c8"};

        namespaces() = delete;
        ~namespaces() = delete;
        namespaces(const namespaces &) = delete;
        namespaces & operator=(const namespaces &) = delete;
    };

    namespace impl {
        template<class Derived>
        struct formatter_base
        {
            uuid::format fmt = uuid::lowercase;

            template<class ParseContext>
            constexpr auto parse(ParseContext & ctx) -> typename ParseContext::iterator
            {
                auto it = ctx.begin();
                while(it != ctx.end()) {
                    if (*it == 'l') {
                        this->fmt = uuid::lowercase; ++it;
                    } else if (*it == 'u') {
                        this->fmt = uuid::uppercase; ++it;
                    } else if (*it == '}') {
                        break;
                    } else {
                        static_cast<Derived *>(this)->raise_exception("Invalid format args");
                    }
                }
                return it;
            }

            template <typename FormatContext>
            auto format(uuid val, FormatContext & ctx) const -> decltype(ctx.out()) 
            {
                std::array<char, 36> buf;
                val.to_chars(buf, this->fmt);
                return std::copy(buf.begin(), buf.end(), ctx.out());
            }
        };
    }
}

/// std::hash specialization for uuid
template<>
struct std::hash<muuid::uuid> {

    constexpr size_t operator()(const muuid::uuid & val) const noexcept {
        return hash_value(val);
    }
};


#if MUUID_SUPPORTS_STD_FORMAT

/// uuid formatter for std::format
template<>
struct std::formatter<::muuid::uuid> : public ::muuid::impl::formatter_base<std::formatter<::muuid::uuid>>
{
    [[noreturn]] void raise_exception(const char * message) {
        MUUID_THROW(std::format_error(message));
    }
};

#endif

#if MUUID_SUPPORTS_FMT_FORMAT

/// uuid formatter for fmt::format
template<>
struct fmt::formatter<::muuid::uuid> : public ::muuid::impl::formatter_base<fmt::formatter<::muuid::uuid>>
{
    void raise_exception(const char * message) {
        FMT_THROW(fmt::format_error(message));
    }
};

#endif

namespace muuid {

    /// How to generate node id for uuid::generate_time_based()
    enum class node_id {
        detect_system,
        generate_random
    };
    /**
     * Sets how to generate node id for uuid::generate_time_based()
     * 
     * This call affects all subsequent calls to those functions
     * 
     * @returns the generated node id. You can save it somewhere and then use the other overload of
     * set_node_id on subsequent runs to ensure one fixed node_id
     */
    MUUID_EXPORTED auto set_node_id(node_id type) -> std::span<const uint8_t, 6>;
    /** 
     * Sets a specific node id to use for uuid::generate_time_based()
     * 
     * This call affects all subsequent calls to those functions
     */
    MUUID_EXPORTED void set_node_id(std::span<const uint8_t, 6> id);

    /// Callback interface to handle persistence of clock data for all time based UUID generation
    class clock_persistence {
    public:
        /// Clock persistence data
        struct data {
            using time_point_t = std::chrono::time_point<std::chrono::system_clock, std::chrono::nanoseconds>;
            
            /**
             * The last known clock reading.
             *  
             * You can also use this value to optimize writing to persistent storage
             */
            time_point_t when; 
            /// Opaque value. Save/restore it but do not otherwise depend on its value
            uint16_t seq;
            /// Opaque value. Save/restore it but do not otherwise depend on its value
            int32_t adjustment;
        };

        /**
         * Per thread persistance callback.
         * 
         * All methods of this class are only accessed from a signle thread
         */
        class per_thread {
        public:
            /**
             * Called when this object is no longer used. 
             * 
             * It is safe to dispose of it (e.g. do `delete this` for example) when this is called
             */
            virtual void close() noexcept = 0;
    
            /// Lock access to persistent data against other threads/processes
            virtual void lock() = 0;
            /// Unlock access to persistent data against other threads/processes
            virtual void unlock() = 0;
    
            /**
             * Load persistent data if any
             * 
             * This is called once after this object is returned from get_for_current_thread().
             * The call happens inside a lock() call.
             * 
             * @returns `true` if data was loaded, false otherwise
             */
            virtual bool load(data & d) = 0;
            
            /**
             * Save persistent data if desired
             * 
             * This can be called multiple times (whenever UUID using the clock is generated).
             * The call happens inside a lock() call.
             */
            virtual void store(const data & d) = 0;
        protected:
            per_thread() noexcept = default;
            ~per_thread() noexcept = default;
            per_thread(const per_thread &) noexcept = default;
            per_thread & operator=(const per_thread &) noexcept = default;
        };
    public:
        /**
         * Return per_thread object for the calling thread.
         * 
         * This could be either a newly allocated object or some resused one
         * depending on your implementation.
         * 
         * The return time is reference rather than pointer because you are not
         * allowed to return nullptr.
         */
        virtual per_thread & get_for_current_thread() = 0;

        /**
         * Increment the reference count for this interface.
         * 
         * The object must remain alive as long as reference count is greater than 0
         */
        virtual void add_ref() noexcept = 0;
        /**
         * Decrement the reference count for this interface.
         * 
         * The object must remain alive as long as reference count is greater than 0
         */
        virtual void sub_ref() noexcept = 0;
    protected:
        clock_persistence() noexcept = default;
        ~clock_persistence() noexcept = default;
        clock_persistence(const clock_persistence &) noexcept = default;
        clock_persistence & operator=(const clock_persistence &) noexcept = default;
    };

    /**
     * Set the clock_persistence instance for uuid::generate_time_based()
     * 
     * Pass `nullptr` to remove.
     */
    MUUID_EXPORTED void set_time_based_persistence(clock_persistence * persistence);
    /**
     * Set the clock_persistence instance for uuid::generate_reordered_time_based()
     * 
     * Pass `nullptr` to remove.
     */
    MUUID_EXPORTED void set_reordered_time_based_persistence(clock_persistence * persistence);
    /**
     * Set the clock_persistence instance for uuid::generate_unix_time_based()
     * 
     * Pass `nullptr` to remove.
     */
    MUUID_EXPORTED void set_unix_time_based_persistence(clock_persistence * persistence);
}




#if defined(_MSC_VER) || (defined(_WIN32) && defined(__clang__))

    namespace muuid {
<<<<<<< HEAD
=======
        /**
         * Obtain UUID associated with type
         * 
         * By default uses __uuidof operator. Can be overriden via
         * MUUID_ASSIGN_UUID macro
         */
>>>>>>> 4fd9af6b
        template<class T>
        constexpr uuid uuidof = __uuidof(T);
    }

#else

    namespace muuid {
<<<<<<< HEAD
=======
        /**
        * Obtain UUID associated with type
        * 
        * UUIDs should be assigned via
        * MUUID_ASSIGN_UUID macro
        */
>>>>>>> 4fd9af6b
        template<class T>
        constexpr uuid uuidof;
    }
        
#endif

<<<<<<< HEAD
#define MUUID_ASSIGN_UUID(type, str) \
    namespace muuid { \
        template<> \
        constexpr uuid uuidof<type> = uuid{str}; \
    }
=======
/**
 * Assign UUID to a type
 * 
 * This must be used in global namespace scope
 */
#define MUUID_ASSIGN_UUID(type, str) \
    template<> constexpr muuid::uuid muuid::uuidof<type>{str}
>>>>>>> 4fd9af6b


#endif<|MERGE_RESOLUTION|>--- conflicted
+++ resolved
@@ -819,15 +819,12 @@
 #if defined(_MSC_VER) || (defined(_WIN32) && defined(__clang__))
 
     namespace muuid {
-<<<<<<< HEAD
-=======
         /**
          * Obtain UUID associated with type
          * 
          * By default uses __uuidof operator. Can be overriden via
          * MUUID_ASSIGN_UUID macro
          */
->>>>>>> 4fd9af6b
         template<class T>
         constexpr uuid uuidof = __uuidof(T);
     }
@@ -835,28 +832,18 @@
 #else
 
     namespace muuid {
-<<<<<<< HEAD
-=======
         /**
         * Obtain UUID associated with type
         * 
         * UUIDs should be assigned via
         * MUUID_ASSIGN_UUID macro
         */
->>>>>>> 4fd9af6b
         template<class T>
         constexpr uuid uuidof;
     }
         
 #endif
 
-<<<<<<< HEAD
-#define MUUID_ASSIGN_UUID(type, str) \
-    namespace muuid { \
-        template<> \
-        constexpr uuid uuidof<type> = uuid{str}; \
-    }
-=======
 /**
  * Assign UUID to a type
  * 
@@ -864,7 +851,6 @@
  */
 #define MUUID_ASSIGN_UUID(type, str) \
     template<> constexpr muuid::uuid muuid::uuidof<type>{str}
->>>>>>> 4fd9af6b
 
 
 #endif